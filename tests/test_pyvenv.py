--- conflicted
+++ resolved
@@ -106,7 +106,7 @@
             assert rc == 0
             assert str(location) == out.strip()
 
-    @pytest.mark.asyncio()
+    @pytest.mark.asyncio
     async def test_run_with_env_variables(self, tmp_path: Path):
         """Test passing an environment variable to a venv."""
         location = tmp_path / "venv"
@@ -156,7 +156,7 @@
             )
             assert rc == 0
 
-    @pytest.mark.asyncio()
+    @pytest.mark.asyncio
     async def test_run_with_env_variables(self, tmp_path: Path):
         """Test passing an environment variable to a venv."""
         location = tmp_path / "venv"
@@ -247,7 +247,6 @@
             )
             assert rc == 0
 
-<<<<<<< HEAD
             # test that custom environment variables are passed correctly
             out, err, rc = await env.run(
                 "python",
@@ -258,10 +257,7 @@
             assert rc == 0
             assert out.strip() == "1"
 
-    @pytest.mark.asyncio()
-=======
-    @pytest.mark.asyncio
->>>>>>> 623a2c87
+    @pytest.mark.asyncio
     async def test_simple_project_with_optional_deps(self, tmp_path: Path):
         """Test installing a simple project with poetry."""
         # create source files
