[build-system]
requires      = ["poetry-core>=1.0.0"]
build-backend = "poetry.core.masonry.api"

[tool.poetry]
name = "sphinx_polyversion"
version = "0.5.0"
description = "Build multiple versions of your sphinx docs and merge them into one website."
readme = "README.md"
authors = ["yfprojects <real-yfprojects@users.noreply.github.com>"]
license = "MIT"
repository = "https://github.com/real-yfprojects/sphinx-polyversion"
documentation = "https://real-yfprojects.github.io/sphinx-polyversion/"
keywords = ["utils", "documentation", "sphinx"]
classifiers = [
    "Development Status :: 2 - Pre-Alpha",
    "License :: OSI Approved :: MIT License",
    "Intended Audience :: Developers",
    "Typing :: Typed",
    "Topic :: Documentation",
    "Topic :: Documentation :: Sphinx",
    "Topic :: Software Development :: Documentation",
    "Topic :: Utilities",
]


[tool.poetry.dependencies]
python     = ">=3.8"
virtualenv = { version = ">=20", optional = true }
jinja2     = { version = ">=3", optional = true }

[tool.poetry.extras]
virtualenv = ["virtualenv"]
jinja      = ["jinja2"]

[tool.poetry.scripts]
sphinx-polyversion = "sphinx_polyversion.main:main"

[tool.poetry.group.lint.dependencies]
mypy  = "^1.7.1"
ruff  = "^0.1.6"
black = "^23.11.0"


[tool.poetry.group.test.dependencies]
<<<<<<< HEAD
pytest         = "^7.4.4"
pytest-asyncio = "^0.21.1"
pytest-cov     = "^4.1.0"
pytest-xdist   = "^3.6.1"


[tool.poetry.group.docs.dependencies]
sphinx                           = { version = "^7.3.7", python = ">=3.9" }
sphinx-argparse                  = { version = "^0.3.2", python = ">=3.9" }
sphinx-rtd-theme-github-versions = { version = "^1.1", python = ">=3.9" }
sphinx-rtd-theme                 = { version = "^2.0.0", python = ">=3.9" }
myst-parser                      = { version = "^3.0.1", python = ">=3.9" }
sphinx-notfound-page             = { version = "^1.0.2", python = ">=3.9" }
sphinx-copybutton                = { version = "^0.5.2", python = ">=3.9" }
furo                             = { version = "^2024.5.6", python = ">=3.9" }
sphinxext-opengraph              = { version = "^0.8.2", python = ">=3.9" }
sphinx-autobuild                 = { version = "^2024.4.16", python = ">=3.9" }
sphinx-design                    = { version = "^0.6", python = ">=3.9" }
jinja2                           = { version = "^3.1.4", python = ">=3.9" }

=======
pytest = "^7.4.3"

[tool.poetry.group.docs.dependencies]
sphinx                           = { version = "^7.2.6", python = ">=3.9" }
sphinx-argparse                  = "^0.3.2"
sphinx-rtd-theme-github-versions = "^1.1"
sphinx-rtd-theme                 = "^1.3.0"
myst-parser                      = "^2.0.0"
sphinx-notfound-page             = "^1.0.0"
sphinx-copybutton                = "^0.5.2"
furo                             = "^2023.9.10"
sphinxext-opengraph              = "^0.8.2"
sphinx-autobuild                 = "^2021.3.14"
sphinx-design                    = "^0.5.0"
jinja2                           = "^3.1.2"
>>>>>>> 3241a113

[tool.black]
target-version = ['py38']

[tool.mypy]
files              = "sphinx_polyversion/**.py"
python_version     = "3.8"
strict             = true
allow_redefinition = true
exclude            = ["^(tests|docs)"]

[[tool.mypy.overrides]]
module                 = "virtualenv.*"
ignore_missing_imports = true

[tool.ruff]
target-version = "py38"

select = [
    "T",     # flake8-print
    "I",     # isort
    "F",     # pyflakes
    "D",     # pydocstyle
    "E",     # pycodestyle
    "W",
    "FLY",   # flynt
    "RUF",   # ruff
    "PL",    # pylint
    "TCH",   # flake8-type-checking
    "ASYNC", # flake8-async
    "A",     # flake8-builtins
    "C",     # flake8-comprehensions
    "FA",    # flake8-future-annotations
    "ISC",   # flake8-implicit-str-concat
    "G",     # flake8-implicit-str-concat
    "INP",   # flake8-no-pep420
    "PT",    # flake8-pytest-style
    "RSE",   # flake8-raise
    "RET",   # flake8-return
    "SIM",   # flake8-simplify
    "PTH",   # flake8-use-pathlib
    "TD",    # flake8-todos
    "PYI",   # flake8-pyi - lints .pyi type stubs
    "ERA",   # ERA
]
unfixable = ['ERA']

ignore = [
    # pydocstyle
    # "D202", # no-blank-line-after-function
    "D203", # one-blank-line-before-class
    # "D205", # blank-line-after-summary
    "D212", # multi-line-summary-first-line
    # "D401", # non-imperative-mood
    # pycodestyle
    "E501", # line-too-long
    # pylint
    "PLR0913", # too-many-arguments
    # "PLR0912", # too-many-branches
    # "PLR0915", # too-many-statements
    # flake8-todos
    "TD002", # missing author
]

# Same as Black.
line-length = 88

# Allow unused variables when underscore-prefixed or of form `dummyN`.
dummy-variable-rgx = "^(_+|(_+[a-zA-Z0-9_]*[a-zA-Z0-9]+?)|dummy\\d*)$"

# Less strict rules for docs/* and tests/*.
[tool.ruff.per-file-ignores]
"docs/*"  = ["PLR", "D1", "PTH", "INP"]
"tests/*" = ["PLR2004"]

[tool.ruff.pylint]
# Allow more arguments for complexity check
max-args = 8

[tool.pytest.ini_options]
addopts = [
    "--import-mode=importlib",
    # "--cov=sphinx_polyversion",
    # "--cov-report=lcov",
    # "--cov-report=term-missing",
    # "--numprocesses=auto",
]
testpaths = ["tests"]<|MERGE_RESOLUTION|>--- conflicted
+++ resolved
@@ -41,9 +41,7 @@
 ruff  = "^0.1.6"
 black = "^23.11.0"
 
-
 [tool.poetry.group.test.dependencies]
-<<<<<<< HEAD
 pytest         = "^7.4.4"
 pytest-asyncio = "^0.21.1"
 pytest-cov     = "^4.1.0"
@@ -64,23 +62,6 @@
 sphinx-design                    = { version = "^0.6", python = ">=3.9" }
 jinja2                           = { version = "^3.1.4", python = ">=3.9" }
 
-=======
-pytest = "^7.4.3"
-
-[tool.poetry.group.docs.dependencies]
-sphinx                           = { version = "^7.2.6", python = ">=3.9" }
-sphinx-argparse                  = "^0.3.2"
-sphinx-rtd-theme-github-versions = "^1.1"
-sphinx-rtd-theme                 = "^1.3.0"
-myst-parser                      = "^2.0.0"
-sphinx-notfound-page             = "^1.0.0"
-sphinx-copybutton                = "^0.5.2"
-furo                             = "^2023.9.10"
-sphinxext-opengraph              = "^0.8.2"
-sphinx-autobuild                 = "^2021.3.14"
-sphinx-design                    = "^0.5.0"
-jinja2                           = "^3.1.2"
->>>>>>> 3241a113
 
 [tool.black]
 target-version = ['py38']
